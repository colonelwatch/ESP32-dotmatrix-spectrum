--- conflicted
+++ resolved
@@ -13,11 +13,7 @@
 2. When the interrupt fires, store the analog reading in a circular buffer. If the interrupt fires while the microcontroller is reading from the buffer, store the reading in a second, contingency buffer, which should be transferred over to the circular buffer at the next interrupt trigger.
 3. Whenever the microcontroller needs a set of samples, read the *entire* circular buffer, starting from the oldest sample. Use a memory busy flag as a signal to the interrupt routine.
 
-<<<<<<< HEAD
-Before I implemented this method, the ESP32 could perform over 100 fix_fft operations per second; it can now do **1627.8** per second (which exceeded the ~~458~~1024.2Hz refresh rate of my LED matrix). This dynamic sampling trick can be applied on any microcontroller using interrupts, including the Arduino Uno (after raising the ADC clock).
-=======
-Before I implemented this method, the ESP32 could generate 100 fix_fft outputs per second; it can now do **1627.8** per second (which exceeded the 458Hz refresh rate of my LED matrix). This dynamic sampling trick can be applied on any microcontroller using interrupts, including the Arduino Uno (after raising the ADC clock).
->>>>>>> 58f9f0a0
+Before I implemented this method, the ESP32 could generate 100 fix_fft outputs per second; it can now do **1627.8** per second (which exceeded the ~~458~~1024.2Hz refresh rate of my LED matrix). This dynamic sampling trick can be applied on any microcontroller using interrupts, including the Arduino Uno (after raising the ADC clock).
 
 ## Implementation
 Feed a 3.3V peak-to-peak amplified signal with DC bias into either GPIO36 or GPIO39. By pressing the BOOT button on the ESP32, you can switch between the two. (I managed to input music by using the 2n3904 amplifier described in attiny85-spectrum.) Wire the ESP32 into the HUB08 interface 64x16 LED matrix, using the pinouts in the .ino file. 
